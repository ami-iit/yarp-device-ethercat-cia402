--- conflicted
+++ resolved
@@ -39,13 +39,9 @@
                             public yarp::dev::ITorqueControl,
                             public yarp::dev::IVelocityControl,
                             public yarp::dev::IPositionControl,
-<<<<<<< HEAD
                             public yarp::dev::ICurrentControl,
-                            public yarp::dev::IJointFault
-=======
                             public yarp::dev::IJointFault,
                             public yarp::dev::IMotor
->>>>>>> 0f8b0ec0
 {
 public:
     /**
@@ -941,10 +937,7 @@
      */
     bool getTargetPositions(const int n_joint, const int* joints, double* refs) override;
 
-<<<<<<< HEAD
     // ---------------- ICurrentControl --------------
-    bool getNumberOfMotors(int* ax) override;
-
     bool getCurrent(int m, double* curr) override;
 
     bool getCurrents(double* currs) override;
@@ -962,7 +955,6 @@
     bool getRefCurrents(double* currs) override;
 
     bool getRefCurrent(int m, double* curr) override;
-=======
     // ---------------- IMotor --------------
 
     /**
@@ -1043,7 +1035,6 @@
      * @note This function is not implemented so it always returns false.
      */
     bool setGearboxRatio(int m, const double val) override;
->>>>>>> 0f8b0ec0
 
 private:
     struct Impl;
